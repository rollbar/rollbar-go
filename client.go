package rollbar

import (
	"context"
	"errors"
	"fmt"
	"io"
	"net/http"
	"os"
	"reflect"
	"regexp"
	"runtime"
	"time"
)

// A Client can be used to interact with Rollbar via the configured Transport.
// The functions at the root of the `rollbar` package are the recommend way of using a Client. One
// should not need to manage instances of the Client type manually in most normal scenarios.
// However, if you want to customize the underlying transport layer, or you need to have
// independent instances of a Client, then you can use the constructors provided for this
// type.
type client struct {
	io.Closer
	// Transport used to send data to the Rollbar API. By default an asynchronous
	// implementation of the Transport interface is used.
	Transport     Transport
	Telemetry     *Telemetry
	configuration configuration
	diagnostic    diagnostic
}

// New returns the default implementation of a Client.
// This uses the AsyncTransport.
func New(token, environment, codeVersion, serverHost, serverRoot string) *client {
	return NewAsync(token, environment, codeVersion, serverHost, serverRoot)
}

// NewAsync builds a Client with the asynchronous implementation of the transport interface.
func NewAsync(token, environment, codeVersion, serverHost, serverRoot string) *client {
	configuration := createConfiguration(token, environment, codeVersion, serverHost, serverRoot)
	transport := NewTransport(token, configuration.endpoint)
	diagnostic := createDiagnostic()
	return &client{
		Transport:     transport,
		Telemetry:     NewTelemetry(nil),
		configuration: configuration,
		diagnostic:    diagnostic,
	}
}

// NewSync builds a Client with the synchronous implementation of the transport interface.
func NewSync(token, environment, codeVersion, serverHost, serverRoot string) *client {
	configuration := createConfiguration(token, environment, codeVersion, serverHost, serverRoot)
	transport := NewSyncTransport(token, configuration.endpoint)
	diagnostic := createDiagnostic()
	return &client{
		Transport:     transport,
		Telemetry:     NewTelemetry(nil),
		configuration: configuration,
		diagnostic:    diagnostic,
	}
}

// CaptureTelemetryEvent sets the user-specified telemetry event
func (c *client) CaptureTelemetryEvent(eventType, eventlevel string, eventData map[string]interface{}) {
	data := map[string]interface{}{}
	data["body"] = eventData
	data["type"] = eventType
	data["level"] = eventlevel
	data["source"] = "client"
	data["timestamp_ms"] = time.Now().UnixNano() / int64(time.Millisecond)

	c.Telemetry.Queue.Push(data)
}

// SetTelemetry sets the telemetry
func (c *client) SetTelemetry(options ...OptionFunc) {
	c.Telemetry = NewTelemetry(c.configuration.scrubHeaders, options...)
}

// SetEnabled sets whether or not Rollbar is enabled.
// If this is true then this library works as normal.
// If this is false then no calls will be made to the network.
// One place where this is useful is for turning off reporting in tests.
func (c *client) SetEnabled(enabled bool) {
	c.configuration.enabled = enabled
}

// SetToken sets the token used by this client.
// The value is a Rollbar access token with scope "post_server_item".
// It is required to set this value before any of the other functions herein will be able to work
// properly. This also configures the underlying Transport.
func (c *client) SetToken(token string) {
	c.configuration.token = token
	c.Transport.SetToken(token)
}

// SetEnvironment sets the environment under which all errors and messages will be submitted.
func (c *client) SetEnvironment(environment string) {
	c.configuration.environment = environment
}

// SetEndpoint sets the endpoint to post items to. This also configures the underlying Transport.
func (c *client) SetEndpoint(endpoint string) {
	c.configuration.endpoint = endpoint
	c.Transport.SetEndpoint(endpoint)
}

// SetPlatform sets the platform to be reported for all items.
func (c *client) SetPlatform(platform string) {
	c.configuration.platform = platform
}

// SetCodeVersion sets the string describing the running code version on the server.
func (c *client) SetCodeVersion(codeVersion string) {
	c.configuration.codeVersion = codeVersion
}

// SetServerHost sets the hostname sent with each item. This value will be indexed.
func (c *client) SetServerHost(serverHost string) {
	c.configuration.serverHost = serverHost
}

// SetServerRoot sets the path to the application code root, not including the final slash.
// This is used to collapse non-project code when displaying tracebacks.
func (c *client) SetServerRoot(serverRoot string) {
	c.configuration.serverRoot = serverRoot
}

// SetCustom sets any arbitrary metadata you want to send with every item.
func (c *client) SetCustom(custom map[string]interface{}) {
	c.configuration.custom = custom
}

// SetPerson information for identifying a user associated with
// any subsequent errors or messages. Only id is required to be
// non-empty.
<<<<<<< HEAD
type personOption func(*Person)

func WithPersonExtra(extra map[string]string) personOption {
	return func(p *Person) {
		p.Extra = extra
	}
}
func (c *Client) SetPerson(id, username, email string, opts ...personOption) {
=======
func (c *client) SetPerson(id, username, email string) {
>>>>>>> 474033bd
	person := Person{
		Id:       id,
		Username: username,
		Email:    email,
	}
	for _, opt := range opts {
		// Call the option giving the instantiated
		// *Person as the argument
		opt(&person)
	}

	c.configuration.person = person
}

// ClearPerson clears any previously set person information. See `SetPerson` for more
// information.
func (c *client) ClearPerson() {
	person := Person{}

	c.configuration.person = person
}

// SetFingerprint sets whether or not to use a custom client-side fingerprint. The default value is
// false.
func (c *client) SetFingerprint(fingerprint bool) {
	c.configuration.fingerprint = fingerprint
}

// SetLogger sets the logger on the underlying transport. By default log.Printf is used.
func (c *client) SetLogger(logger ClientLogger) {
	c.Transport.SetLogger(logger)
}

// SetScrubHeaders sets the regular expression used to match headers for scrubbing.
// The default value is regexp.MustCompile("Authorization")
func (c *client) SetScrubHeaders(headers *regexp.Regexp) {
	c.configuration.scrubHeaders = headers
	c.Telemetry.Network.ScrubHeaders = headers
}

// SetScrubFields sets the regular expression to match keys in the item payload for scrubbing.
// The default vlaue is regexp.MustCompile("password|secret|token"),
func (c *client) SetScrubFields(fields *regexp.Regexp) {
	c.configuration.scrubFields = fields
}

// SetTransform sets the transform function called after the entire payload has been built before it
// is sent to the API.
// The structure of the final payload sent to the API is:
//   {
//       "access_token": "YOUR_ACCESS_TOKEN",
//       "data": { ... }
//   }
// This function takes a map[string]interface{} which is the value of the data key in the payload
// described above. You can modify this object in-place to make any arbitrary changes you wish to
// make before it is finally sent. Be careful with the modifications you make as they could lead to
// the payload being malformed from the perspective of the API.
func (c *client) SetTransform(transform func(map[string]interface{})) {
	c.configuration.transform = transform
}

// SetUnwrapper sets the UnwrapperFunc used by the client. The unwrapper function
// is used to extract wrapped errors from enhanced error types. This feature can be used to add
// support for custom error types that do not yet implement the Unwrap method specified in Go 1.13.
// See the documentation of UnwrapperFunc for more details.
//
// In order to preserve the default unwrapping behavior, callers of SetUnwrapper may wish to include
// a call to DefaultUnwrapper in their custom unwrapper function. See the example on the SetUnwrapper function.
func (c *client) SetUnwrapper(unwrapper UnwrapperFunc) {
	c.configuration.unwrapper = unwrapper
}

// SetStackTracer sets the StackTracerFunc used by the client. The stack tracer
// function is used to extract the stack trace from enhanced error types. This feature can be used
// to add support for custom error types that do not implement the Stacker interface.
// See the documentation of StackTracerFunc for more details.
//
// In order to preserve the default stack tracing behavior, callers of SetStackTracer may wish
// to include a call to DefaultStackTracer in their custom tracing function. See the example
// on the SetStackTracer function.
func (c *client) SetStackTracer(stackTracer StackTracerFunc) {
	c.configuration.stackTracer = stackTracer
}

// SetCheckIgnore sets the checkIgnore function which is called during the recovery
// process of a panic that occurred inside a function wrapped by Wrap or WrapAndWait.
// Return true if you wish to ignore this panic, false if you wish to
// report it to Rollbar. If an error is the argument to the panic, then
// this function is called with the result of calling Error(), otherwise
// the string representation of the value is passed to this function.
func (c *client) SetCheckIgnore(checkIgnore func(string) bool) {
	c.configuration.checkIgnore = checkIgnore
}

// SetCaptureIp sets what level of IP address information to capture from requests.
// CaptureIpFull means capture the entire address without any modification.
// CaptureIpAnonymize means apply a pseudo-anonymization.
// CaptureIpNone means do not capture anything.
func (c *client) SetCaptureIp(captureIp captureIp) {
	c.configuration.captureIp = captureIp
}

// SetRetryAttempts sets how many times to attempt to retry sending an item if the http transport
// experiences temporary error conditions. By default this is equal to DefaultRetryAttempts.
// Temporary errors include timeouts and rate limit responses.
func (c *client) SetRetryAttempts(retryAttempts int) {
	c.Transport.SetRetryAttempts(retryAttempts)
}

// SetItemsPerMinute sets the max number of items to send in a given minute
func (c *client) SetItemsPerMinute(itemsPerMinute int) {
	c.configuration.itemsPerMinute = itemsPerMinute
	c.Transport.SetItemsPerMinute(itemsPerMinute)
}

// SetPrintPayloadOnError sets whether or not to output the payload to the set logger or to
// stderr if an error occurs during transport to the Rollbar API. For example, if you hit
// your rate limit and we run out of retry attempts, then if this is true we will output the
// item to stderr rather than the item disappearing completely.
func (c *client) SetPrintPayloadOnError(printPayloadOnError bool) {
	c.Transport.SetPrintPayloadOnError(printPayloadOnError)
}

// SetHTTPClient sets custom http client. http.DefaultClient is used by default
func (c *client) SetHTTPClient(httpClient *http.Client) {
	c.Transport.SetHTTPClient(httpClient)
}

// Token is the currently set Rollbar access token.
func (c *client) Token() string {
	return c.configuration.token
}

// ItemsPerMinute is the currently set Rollbar items per minute
func (c *client) ItemsPerMinute() int {
	return c.configuration.itemsPerMinute
}

// Environment is the currently set environment underwhich all errors and
// messages will be submitted.
func (c *client) Environment() string {
	return c.configuration.environment
}

// Endpoint is the currently set endpoint used for posting items.
func (c *client) Endpoint() string {
	return c.configuration.endpoint
}

// Platform is the currently set platform reported for all Rollbar items. The default is
// the running operating system (darwin, freebsd, linux, etc.) but it can
// also be application specific (client, heroku, etc.).
func (c *client) Platform() string {
	return c.configuration.platform
}

// CodeVersion is the currently set string describing the running code version on the server.
func (c *client) CodeVersion() string {
	return c.configuration.codeVersion
}

// ServerHost is the currently set server hostname. This value will be indexed.
func (c *client) ServerHost() string {
	return c.configuration.serverHost
}

// ServerRoot is the currently set path to the application code root, not including the final slash.
// This is used to collapse non-project code when displaying tracebacks.
func (c *client) ServerRoot() string {
	return c.configuration.serverRoot
}

// Custom is the currently set arbitrary metadata you want to send with every subsequently sent item.
func (c *client) Custom() map[string]interface{} {
	return c.configuration.custom
}

// Fingerprint specifies whether or not to use a custom client-side fingerprint.
func (c *client) Fingerprint() bool {
	return c.configuration.fingerprint
}

// ScrubHeaders is the currently set regular expression used to match headers for scrubbing.
func (c *client) ScrubHeaders() *regexp.Regexp {
	return c.configuration.scrubHeaders
}

// ScrubFields is the currently set regular expression to match keys in the item payload for scrubbing.
func (c *client) ScrubFields() *regexp.Regexp {
	return c.configuration.scrubFields
}

// CaptureIp is the currently set level of IP address information to capture from requests.
func (c *client) CaptureIp() captureIp {
	return c.configuration.captureIp
}

// -- Error reporting

var noExtras map[string]interface{}

// ErrorWithLevel sends an error to Rollbar with the given severity level.
func (c *client) ErrorWithLevel(level string, err error) {
	c.ErrorWithExtras(level, err, noExtras)
}

// Errorf sends an error to Rollbar with the given format string and arguments.
func (c *client) Errorf(level string, format string, args ...interface{}) {
	c.ErrorWithStackSkipWithExtras(level, fmt.Errorf(format, args...), 1, noExtras)
}

// ErrorWithExtras sends an error to Rollbar with the given severity
// level with extra custom data.
func (c *client) ErrorWithExtras(level string, err error, extras map[string]interface{}) {
	c.ErrorWithStackSkipWithExtras(level, err, 1, extras)
}

// ErrorWithExtrasAndContext sends an error to Rollbar with the given severity
// level with extra custom data, within the given context.
func (c *client) ErrorWithExtrasAndContext(ctx context.Context, level string, err error, extras map[string]interface{}) {
	c.ErrorWithStackSkipWithExtrasAndContext(ctx, level, err, 1, extras)
}

// RequestError sends an error to Rollbar with the given severity level
// and request-specific information.
func (c *client) RequestError(level string, r *http.Request, err error) {
	c.RequestErrorWithExtras(level, r, err, noExtras)
}

// RequestErrorWithExtras sends an error to Rollbar with the given
// severity level and request-specific information with extra custom data.
func (c *client) RequestErrorWithExtras(level string, r *http.Request, err error, extras map[string]interface{}) {
	c.RequestErrorWithStackSkipWithExtras(level, r, err, 1, extras)
}

// RequestErrorWithExtrasAndContext sends an error to Rollbar with the given
// severity level and request-specific information with extra custom data, within the given
// context.
func (c *client) RequestErrorWithExtrasAndContext(ctx context.Context, level string, r *http.Request, err error, extras map[string]interface{}) {
	c.RequestErrorWithStackSkipWithExtrasAndContext(ctx, level, r, err, 1, extras)
}

// ErrorWithStackSkip sends an error to Rollbar with the given severity
// level and a given number of stack trace frames skipped.
func (c *client) ErrorWithStackSkip(level string, err error, skip int) {
	c.ErrorWithStackSkipWithExtras(level, err, skip, noExtras)
}

// ErrorWithStackSkipWithExtras sends an error to Rollbar with the given
// severity level and a given number of stack trace frames skipped with
// extra custom data.
func (c *client) ErrorWithStackSkipWithExtras(level string, err error, skip int, extras map[string]interface{}) {
	c.ErrorWithStackSkipWithExtrasAndContext(context.TODO(), level, err, skip, extras)
}

// ErrorWithStackSkipWithExtrasAndContext sends an error to Rollbar with the given
// severity level and a given number of stack trace frames skipped with
// extra custom data, within the given context.
func (c *client) ErrorWithStackSkipWithExtrasAndContext(ctx context.Context, level string, err error, skip int, extras map[string]interface{}) {
	if !c.configuration.enabled {
		return
	}
	body := c.buildBody(ctx, level, err.Error(), extras)
	telemetry := c.Telemetry.GetQueueItems()
	addErrorToBody(c.configuration, body, err, skip, telemetry)
	c.push(body)
}

// RequestErrorWithStackSkip sends an error to Rollbar with the given
// severity level and a given number of stack trace frames skipped, in
// addition to extra request-specific information.
func (c *client) RequestErrorWithStackSkip(level string, r *http.Request, err error, skip int) {
	c.RequestErrorWithStackSkipWithExtras(level, r, err, skip, noExtras)
}

// RequestErrorWithStackSkipWithExtras sends an error to Rollbar with
// the given severity level and a given number of stack trace frames
// skipped, in addition to extra request-specific information and extra
// custom data.
func (c *client) RequestErrorWithStackSkipWithExtras(level string, r *http.Request, err error, skip int, extras map[string]interface{}) {
	c.RequestErrorWithStackSkipWithExtrasAndContext(context.TODO(), level, r, err, skip, extras)
}

// RequestErrorWithStackSkipWithExtrasAndContext sends an error to Rollbar with
// the given severity level and a given number of stack trace frames
// skipped, in addition to extra request-specific information and extra
// custom data, within the given context.
func (c *client) RequestErrorWithStackSkipWithExtrasAndContext(ctx context.Context, level string, r *http.Request, err error, skip int, extras map[string]interface{}) {
	if !c.configuration.enabled {
		return
	}
	body := c.buildBody(ctx, level, err.Error(), extras)
	telemetry := c.Telemetry.GetQueueItems()
	data := addErrorToBody(c.configuration, body, err, skip, telemetry)
	data["request"] = c.requestDetails(r)
	c.push(body)
}

// -- Message reporting

// Message sends a message to Rollbar with the given severity level.
func (c *client) Message(level string, msg string) {
	c.MessageWithExtras(level, msg, noExtras)
}

// MessageWithExtras sends a message to Rollbar with the given severity
// level with extra custom data.
func (c *client) MessageWithExtras(level string, msg string, extras map[string]interface{}) {
	c.MessageWithExtrasAndContext(context.TODO(), level, msg, extras)
}

// MessageWithExtrasAndContext sends a message to Rollbar with the given severity
// level with extra custom data, within the given context.
func (c *client) MessageWithExtrasAndContext(ctx context.Context, level string, msg string, extras map[string]interface{}) {
	if !c.configuration.enabled {
		return
	}
	body := c.buildBody(ctx, level, msg, extras)
	data := body["data"].(map[string]interface{})
	dataBody := messageBody(msg)
	telemetry := c.Telemetry.GetQueueItems()
	dataBody["telemetry"] = telemetry
	data["body"] = dataBody
	c.push(body)
}

// RequestMessage sends a message to Rollbar with the given severity level
// and request-specific information.
func (c *client) RequestMessage(level string, r *http.Request, msg string) {
	c.RequestMessageWithExtras(level, r, msg, noExtras)
}

// RequestMessageWithExtras sends a message to Rollbar with the given
// severity level and request-specific information with extra custom data.
func (c *client) RequestMessageWithExtras(level string, r *http.Request, msg string, extras map[string]interface{}) {
	c.RequestMessageWithExtrasAndContext(context.TODO(), level, r, msg, extras)
}

// RequestMessageWithExtrasAndContext sends a message to Rollbar with the given
// severity level and request-specific information with extra custom data, within the given
// context.
func (c *client) RequestMessageWithExtrasAndContext(ctx context.Context, level string, r *http.Request, msg string, extras map[string]interface{}) {
	if !c.configuration.enabled {
		return
	}
	body := c.buildBody(ctx, level, msg, extras)
	data := body["data"].(map[string]interface{})
	dataBody := messageBody(msg)
	telemetry := c.Telemetry.GetQueueItems()
	dataBody["telemetry"] = telemetry
	data["body"] = dataBody
	data["request"] = c.requestDetails(r)
	c.push(body)
}

// -- Panics

// LogPanic accepts an error value returned by recover() and
// handles logging to Rollbar with stack info.
func (c *client) LogPanic(err interface{}, wait bool) {
	switch val := err.(type) {
	case nil:
		return
	case error:
		if c.configuration.checkIgnore(val.Error()) {
			return
		}
		c.ErrorWithStackSkip(CRIT, val, 2)
	default:
		str := fmt.Sprint(val)
		if c.configuration.checkIgnore(str) {
			return
		}
		errValue := errors.New(str)
		c.ErrorWithStackSkip(CRIT, errValue, 2)
	}
	if wait {
		c.Wait()
	}
}

// WrapWithArgs calls f with the supplied args and reports a panic to Rollbar if it occurs.
// If wait is true, this also waits before returning to ensure the message was reported.
// If an error is captured it is subsequently returned.
// WrapWithArgs is compatible with any return type for f, but does not return its return value(s).
func (c *client) WrapWithArgs(f interface{}, wait bool, inArgs ...interface{}) (err interface{}) {
	if f == nil {
		err = fmt.Errorf("function is nil")
		return
	}
	funcType := reflect.TypeOf(f)
	funcValue := reflect.ValueOf(f)

	if funcType.Kind() != reflect.Func {
		err = fmt.Errorf("function kind %s is not %s", funcType.Kind(), reflect.Func)
		return
	}

	argValues := make([]reflect.Value, len(inArgs))
	for i, v := range inArgs {
		argValues[i] = reflect.ValueOf(v)
	}

	handler := func(args []reflect.Value) []reflect.Value {
		defer func() {
			err = recover()
			c.LogPanic(err, wait)
		}()

		return funcValue.Call(args)
	}

	handler(argValues)

	return
}

// Wrap calls f and then recovers and reports a panic to Rollbar if it occurs.
// If an error is captured it is subsequently returned.
func (c *client) Wrap(f interface{}, args ...interface{}) (err interface{}) {
	return c.WrapWithArgs(f, false, args...)
}

// WrapAndWait calls f, and recovers and reports a panic to Rollbar if it occurs.
// This also waits before returning to ensure the message was reported
// If an error is captured it is subsequently returned.
func (c *client) WrapAndWait(f interface{}, args ...interface{}) (err interface{}) {
	return c.WrapWithArgs(f, true, args...)
}

// LambdaWrapper calls handlerFunc with arguments, and recovers and reports a
// panic to Rollbar if it occurs. This functions as a passthrough wrapper for
// lambda.Start(). This also waits before returning to ensure all messages completed.
func (c *client) LambdaWrapper(handlerFunc interface{}) interface{} {
	if handlerFunc == nil {
		return lambdaErrorHandler(fmt.Errorf("handler is nil"))
	}
	handlerType := reflect.TypeOf(handlerFunc)
	handlerValue := reflect.ValueOf(handlerFunc)

	if handlerType.Kind() != reflect.Func {
		return lambdaErrorHandler(fmt.Errorf("handler kind %s is not %s", handlerType.Kind(), reflect.Func))
	}

	handler := func(args []reflect.Value) []reflect.Value {
		defer func() {
			err := recover()
			if err != nil {
				c.LogPanic(err, true)
				panic(err)
			}
		}()

		ret := handlerValue.Call(args)
		c.Wait()
		return ret
	}

	fn := reflect.MakeFunc(handlerValue.Type(), handler).Interface()
	return fn
}

type lambdaHandler func(context.Context, []byte) (interface{}, error)

func lambdaErrorHandler(e error) lambdaHandler {
	return func(ctx context.Context, payload []byte) (interface{}, error) {
		return nil, e
	}
}

// Wait will call the Wait method of the Transport. If using an asynchronous
// transport then this will block until the queue of
// errors / messages is empty. If using a synchronous transport then there
// is no queue so this will be a no-op.
func (c *client) Wait() {
	c.Transport.Wait()
}

// Close delegates to the Close method of the Transport. For the asynchronous
// transport this is an alias for Wait, and is a no-op for the synchronous
// transport.
func (c *client) Close() error {
	return c.Transport.Close()
}

func (c *client) buildBody(ctx context.Context, level, title string, extras map[string]interface{}) map[string]interface{} {
	return buildBody(ctx, c.configuration, c.diagnostic, level, title, extras)
}

func (c *client) requestDetails(r *http.Request) map[string]interface{} {
	return requestDetails(c.configuration, r)
}

func (c *client) push(body map[string]interface{}) error {
	data := body["data"].(map[string]interface{})
	c.configuration.transform(data)
	return c.Transport.Send(body)
}

type Person struct {
	Id       string
	Username string
	Email    string
	Extra    map[string]string
}

type pkey int

var personKey pkey

// NewPersonContext returns a new Context that carries the person as a value.
func NewPersonContext(ctx context.Context, p *Person) context.Context {
	return context.WithValue(ctx, personKey, p)
}

// PersonFromContext returns the Person value stored in ctx, if any.
func PersonFromContext(ctx context.Context) (*Person, bool) {
	p, ok := ctx.Value(personKey).(*Person)
	return p, ok
}

type captureIp int

const (
	// CaptureIpFull means capture the entire address without any modification.
	CaptureIpFull captureIp = iota
	// CaptureIpAnonymize means apply a pseudo-anonymization.
	CaptureIpAnonymize
	// CaptureIpNone means do not capture anything.
	CaptureIpNone
)

type configuration struct {
	enabled        bool
	token          string
	environment    string
	platform       string
	codeVersion    string
	serverHost     string
	serverRoot     string
	endpoint       string
	custom         map[string]interface{}
	fingerprint    bool
	scrubHeaders   *regexp.Regexp
	scrubFields    *regexp.Regexp
	checkIgnore    func(string) bool
	transform      func(map[string]interface{})
	unwrapper      UnwrapperFunc
	stackTracer    StackTracerFunc
	person         Person
	captureIp      captureIp
	itemsPerMinute int
}

func createConfiguration(token, environment, codeVersion, serverHost, serverRoot string) configuration {
	hostname := serverHost
	if hostname == "" {
		hostname, _ = os.Hostname()
	}
	return configuration{
		enabled:        true,
		token:          token,
		environment:    environment,
		platform:       runtime.GOOS,
		endpoint:       "https://api.rollbar.com/api/1/item/",
		scrubHeaders:   regexp.MustCompile("Authorization"),
		scrubFields:    regexp.MustCompile("password|secret|token"),
		codeVersion:    codeVersion,
		serverHost:     hostname,
		serverRoot:     serverRoot,
		fingerprint:    false,
		checkIgnore:    func(_s string) bool { return false },
		transform:      func(_d map[string]interface{}) {},
		unwrapper:      DefaultUnwrapper,
		stackTracer:    DefaultStackTracer,
		person:         Person{},
		captureIp:      CaptureIpFull,
		itemsPerMinute: 0,
	}
}

type diagnostic struct {
	languageVersion string
}

func createDiagnostic() diagnostic {
	return diagnostic{
		languageVersion: runtime.Version(),
	}
}

// isTemporary returns true if we should consider the error returned from http.Post to be temporary
// in nature and possibly resolvable by simplying trying the request again.
// https://github.com/grpc/grpc-go/blob/25b4a426b40c26c07c80af674b03db90b5bd4a60/transport/http2_client.go#L125
func isTemporary(err error) bool {
	switch err {
	case io.EOF:
		// Connection closures may be resolved upon retry, and are thus
		// treated as temporary.
		return true
	case context.DeadlineExceeded:
		// In Go 1.7, context.DeadlineExceeded implements Timeout(), and this
		// special case is not needed. Until then, we need to keep this
		// clause.
		return true
	}

	switch err := err.(type) {
	case interface {
		Temporary() bool
	}:
		return err.Temporary()
	case interface {
		Timeout() bool
	}:
		// Timeouts may be resolved upon retry, and are thus treated as
		// temporary.
		return err.Timeout()
	}
	return false
}<|MERGE_RESOLUTION|>--- conflicted
+++ resolved
@@ -135,7 +135,7 @@
 // SetPerson information for identifying a user associated with
 // any subsequent errors or messages. Only id is required to be
 // non-empty.
-<<<<<<< HEAD
+
 type personOption func(*Person)
 
 func WithPersonExtra(extra map[string]string) personOption {
@@ -143,10 +143,7 @@
 		p.Extra = extra
 	}
 }
-func (c *Client) SetPerson(id, username, email string, opts ...personOption) {
-=======
-func (c *client) SetPerson(id, username, email string) {
->>>>>>> 474033bd
+func (c *client) SetPerson(id, username, email string, opts ...personOption) {
 	person := Person{
 		Id:       id,
 		Username: username,
