package rollbar_test

import (
	"context"
	"errors"
	"github.com/rollbar/rollbar-go"
	"net/http"
	"reflect"
	"regexp"
	"strings"
<<<<<<< HEAD
	"testing"
=======
	"fmt"
>>>>>>> ec83956c
)

type TestTransport struct {
	Body       map[string]interface{}
	WaitCalled bool
}

func (t *TestTransport) Close() error {
	return nil
}

func (t *TestTransport) Wait() {
	t.WaitCalled = true
}

func (t *TestTransport) SetToken(_t string)                {}
func (t *TestTransport) SetEndpoint(_e string)             {}
func (t *TestTransport) SetLogger(_l rollbar.ClientLogger) {}
func (t *TestTransport) SetRetryAttempts(_r int)           {}
func (t *TestTransport) SetPrintPayloadOnError(_p bool)    {}
func (t *TestTransport) SetHTTPClient(_c *http.Client)     {}
func (t *TestTransport) Send(body map[string]interface{}) error {
	t.Body = body
	return nil
}

func testClient() *rollbar.Client {
	c := rollbar.New("", "test", "", "", "")
	c.Transport = &TestTransport{}
	return c
}

func TestLogPanic(t *testing.T) {
	client := testClient()
	client.LogPanic(errors.New("logged error"), false)
	if transport, ok := client.Transport.(*TestTransport); ok {
		if transport.WaitCalled {
			t.Error("Wait called unexpectedly")
		}
		body := transport.Body
		if body["data"] == nil {
			t.Error("body should have data")
		}
		data := body["data"].(map[string]interface{})
		dataError := errorFromData(data)
		if dataError["message"] != "logged error" {
			t.Error("data should have correct error message")
		}
	} else {
		t.Fail()
	}
	client.Close()
}

func TestWrap(t *testing.T) {
	client := testClient()
	err := errors.New("bork")
	result := client.Wrap(func() {
		panic(err)
	})
	if err != result {
		t.Error("Got:", result, "Expected:", err)
	}
	if transport, ok := client.Transport.(*TestTransport); ok {
		if transport.WaitCalled {
			t.Error("Wait called unexpectedly")
		}
	} else {
		t.Fail()
	}
	client.Close()
}

func TestWrapWithArgs(t *testing.T) {
	client := testClient()
	result := client.Wrap(func(foo string, num int) (string, int) {
		panic(fmt.Errorf("%v-%v", foo, num))
	}, "foo", 42)
	if fmt.Sprintf("%T", result) != "*errors.errorString" {
		t.Error("Return value should be error type")
	}
	if transport, ok := client.Transport.(*TestTransport); ok {
		if transport.WaitCalled {
			t.Error("Wait called unexpectedly")
		}
		body := transport.Body
		if body["data"] == nil {
			t.Error("body should have data")
		}
		data := body["data"].(map[string]interface{})
		dataError := errorFromData(data)
		if dataError["message"] != "foo-42" {
			t.Error("data should have correct error message")
		}
	} else {
		t.Fail()
	}
	client.Close()
}

func TestWrapNonError(t *testing.T) {
	client := testClient()
	err := "hello rollbar"
	result := client.Wrap(func() {
		panic(err)
	})
	if err != result {
		t.Error("Got:", result, "Expected:", err)
	}
}

func TestWrapNoPanic(t *testing.T) {
	client := testClient()
	result := client.Wrap(func() {})
	if result != nil {
		t.Error("Got:", result, "Expected:", nil)
	}
}

func TestWrapIgnore(t *testing.T) {
	client := testClient()
	err := errors.New("bork 42")
	client.SetCheckIgnore(func(msg string) bool {
		if msg == "bork 42" {
			return true
		}
		return false
	})
	result := client.Wrap(func() {
		panic(err)
	})
	if err != result {
		t.Error("Got:", result, "Expected:", err)
	}
	client.Wait()
	if transport, ok := client.Transport.(*TestTransport); ok {
		if transport.Body != nil {
			t.Error("Expected Body to be nil, got:", transport.Body)
		}
	} else {
		t.Fail()
	}
}

func TestWrapNonErrorIgnore(t *testing.T) {
	client := testClient()
	err := "borkXXX"
	client.SetCheckIgnore(func(msg string) bool {
		if msg == "borkXXX" {
			return true
		}
		return false
	})
	result := client.Wrap(func() {
		panic(err)
	})
	if err != result {
		t.Error("Got:", result, "Expected:", err)
	}
	client.Wait()
	if transport, ok := client.Transport.(*TestTransport); ok {
		if transport.Body != nil {
			t.Error("Expected Body to be nil, got:", transport.Body)
		}
	} else {
		t.Fail()
	}
}

func TestWrapAndWait(t *testing.T) {
	client := testClient()
	err := errors.New("bork")
	result := client.WrapAndWait(func() {
		panic(err)
	})
	if err != result {
		t.Error("Got:", result, "Expected:", err)
	}
	if transport, ok := client.Transport.(*TestTransport); ok {
		if !transport.WaitCalled {
			t.Error("Expected wait to be called")
		}
	} else {
		t.Fail()
	}
}

func TestWrapAndWaitNonError(t *testing.T) {
	client := testClient()
	err := "hello rollbar"
	result := client.WrapAndWait(func() {
		panic(err)
	})
	if err != result {
		t.Error("Got:", result, "Expected:", err)
	}
}

func TestWrapAndWaitNoPanic(t *testing.T) {
	client := testClient()
	result := client.WrapAndWait(func() {})
	if result != nil {
		t.Error("Got:", result, "Expected:", nil)
	}
}

func TestWrapAndWaitIgnore(t *testing.T) {
	client := testClient()
	err := errors.New("bork 42")
	client.SetCheckIgnore(func(msg string) bool {
		if msg == "bork 42" {
			return true
		}
		return false
	})
	result := client.WrapAndWait(func() {
		panic(err)
	})
	if err != result {
		t.Error("Got:", result, "Expected:", err)
	}
	if transport, ok := client.Transport.(*TestTransport); ok {
		if transport.Body != nil {
			t.Error("Expected Body to be nil, got:", transport.Body)
		}
	} else {
		t.Fail()
	}
}

func TestWrapAndWaitNonErrorIgnore(t *testing.T) {
	client := testClient()
	err := "borkXXX"
	client.SetCheckIgnore(func(msg string) bool {
		if msg == "borkXXX" {
			return true
		}
		return false
	})
	result := client.WrapAndWait(func() {
		panic(err)
	})
	if err != result {
		t.Error("Got:", result, "Expected:", err)
	}
	if transport, ok := client.Transport.(*TestTransport); ok {
		if transport.Body != nil {
			t.Error("Expected Body to be nil, got:", transport.Body)
		}
	} else {
		t.Fail()
	}
}

func testCallLambdaHandler(handler interface{}) interface{} {
	fn := reflect.ValueOf(handler)
	var args []reflect.Value
	return fn.Call(args)
}

func testLambdaHandlerWithContext(ctx context.Context) (context.Context, error) {
	return ctx, errors.New("test")
}

func testLambdaHandlerWithMessage(message TestMessage) (TestMessage, error) {
	return message, errors.New("test")
}

type TestMessage struct {
	Name string
}

func TestLambdaWrapperWithError(t *testing.T) {
	client := testClient()
	err := errors.New("bork")
	//ctx := context.TODO()
	handler := client.LambdaWrapper(func() {
		panic(err)
	})
	fn := reflect.ValueOf(handler)
	var args []reflect.Value
	fn.Call(args)
	//testCallLambdaHandler(handler)

	if transport, ok := client.Transport.(*TestTransport); ok {
		if transport.Body == nil {
			t.Error("Expected Body to be present")
		}
		if !transport.WaitCalled {
			t.Error("Expected wait to be called")
		}
	} else {
		t.Fail()
	}
}

func TestLambdaWrapperWithContext(t *testing.T) {
	client := testClient()
	ctx := context.TODO()
	handler := client.LambdaWrapper(testLambdaHandlerWithContext)
	var args []reflect.Value
	args = append(args, reflect.ValueOf(ctx))
	resp := reflect.ValueOf(handler).Call(args)
	var outCtx context.Context
	outCtx = resp[0].Interface().(context.Context)
	var err error
	err = resp[1].Interface().(error)

	if outCtx != ctx {
		t.Error("Expected ctx to be present")
	}
	if err.Error() != "test" {
		t.Error("Expected error to be present")
	}
}

func TestLambdaWrapperWithMessage(t *testing.T) {
	client := testClient()
	message := TestMessage{Name: "foo"}
	handler := client.LambdaWrapper(testLambdaHandlerWithMessage)
	var args []reflect.Value
	args = append(args, reflect.ValueOf(message))
	resp := reflect.ValueOf(handler).Call(args)
	var outMessage TestMessage
	outMessage = resp[0].Interface().(TestMessage)
	var err error
	err = resp[1].Interface().(error)

	if outMessage != message {
		t.Error("Expected message to be present")
	}
	if err.Error() != "test" {
		t.Error("Expected error to be present")
	}
}

func TestGettersAndSetters_Default(t *testing.T) {
	c := testClient()
	c.Transport = &TestTransport{}
	testGettersAndSetters(c, t)
}

func TestGettersAndSetters_Async(t *testing.T) {
	c := rollbar.NewAsync("", "", "", "", "")
	c.Transport = &TestTransport{}
	testGettersAndSetters(c, t)
}

func TestGettersAndSetters_Sync(t *testing.T) {
	c := rollbar.NewSync("", "", "", "", "")
	c.Transport = &TestTransport{}
	testGettersAndSetters(c, t)
}

func testGettersAndSetters(client *rollbar.Client, t *testing.T) {
	token := "abc123"
	environment := "TestEnvironment"
	endpoint := "SomeEndpoint"
	platform := "ThePlatform"
	codeVersion := "CodeVersion"
	host := "SomeHost"
	root := "////"
	fingerprint := true
	scrubHeaders := regexp.MustCompile("Foo")
	scrubFields := regexp.MustCompile("squirrel|doggo")
	captureIP := rollbar.CaptureIpNone

	errorIfEqual(token, client.Token(), t)
	errorIfEqual(environment, client.Environment(), t)
	errorIfEqual(endpoint, client.Endpoint(), t)
	errorIfEqual(platform, client.Platform(), t)
	errorIfEqual(codeVersion, client.CodeVersion(), t)
	errorIfEqual(host, client.ServerHost(), t)
	errorIfEqual(root, client.ServerRoot(), t)
	errorIfEqual(fingerprint, client.Fingerprint(), t)
	errorIfEqual(captureIP, client.CaptureIp(), t)
	errorIfEqual(scrubHeaders, client.ScrubHeaders(), t)
	errorIfEqual(scrubFields, client.ScrubFields(), t)

	if client.Fingerprint() {
		t.Error("expected fingerprint to default to false")
	}

	if client.ScrubHeaders().MatchString("Foo") {
		t.Error("unexpected matching scrub header")
	}

	if client.ScrubFields().MatchString("squirrel") {
		t.Error("unexpected matching scrub field")
	}

	client.SetEnabled(false)

	client.SetToken(token)
	client.SetEnvironment(environment)
	client.SetEndpoint(endpoint)
	client.SetPlatform(platform)
	client.SetCodeVersion(codeVersion)
	client.SetServerHost(host)
	client.SetServerRoot(root)
	client.SetFingerprint(fingerprint)
	client.SetLogger(&rollbar.SilentClientLogger{})
	client.SetScrubHeaders(scrubHeaders)
	client.SetScrubFields(scrubFields)
	client.SetCaptureIp(captureIP)

	client.SetEnabled(true)

	errorIfNotEqual(token, client.Token(), t)
	errorIfNotEqual(environment, client.Environment(), t)
	errorIfNotEqual(endpoint, client.Endpoint(), t)
	errorIfNotEqual(platform, client.Platform(), t)
	errorIfNotEqual(codeVersion, client.CodeVersion(), t)
	errorIfNotEqual(host, client.ServerHost(), t)
	errorIfNotEqual(root, client.ServerRoot(), t)
	errorIfNotEqual(fingerprint, client.Fingerprint(), t)
	errorIfNotEqual(captureIP, client.CaptureIp(), t)
	errorIfNotEqual(scrubHeaders, client.ScrubHeaders(), t)
	errorIfNotEqual(scrubFields, client.ScrubFields(), t)

	if !client.Fingerprint() {
		t.Error("expected fingerprint to default to false")
	}

	if !client.ScrubHeaders().MatchString("Foo") {
		t.Error("expected matching scrub header")
	}

	if !client.ScrubFields().MatchString("squirrel") {
		t.Error("expected matching scrub field")
	}

	client.ErrorWithLevel(rollbar.ERR, errors.New("Bork"))

	if transport, ok := client.Transport.(*TestTransport); ok {
		body := transport.Body
		if body["data"] == nil {
			t.Error("body should have data")
		}
		data := body["data"].(map[string]interface{})
		configuredOptions := configuredOptionsFromData(data)

		errorIfNotEqual(environment, configuredOptions["environment"].(string), t)
		errorIfNotEqual(endpoint, configuredOptions["endpoint"].(string), t)
		errorIfNotEqual(platform, configuredOptions["platform"].(string), t)
		errorIfNotEqual(codeVersion, configuredOptions["codeVersion"].(string), t)
		errorIfNotEqual(host, configuredOptions["serverHost"].(string), t)
		errorIfNotEqual(root, configuredOptions["serverRoot"].(string), t)
		errorIfNotEqual(fingerprint, configuredOptions["fingerprint"].(bool), t)
		errorIfNotEqual(scrubHeaders, configuredOptions["scrubHeaders"].(*regexp.Regexp), t)
		errorIfNotEqual(scrubFields, configuredOptions["scrubFields"].(*regexp.Regexp), t)

	} else {
		t.Fail()
	}
}

func errorIfEqual(a, b interface{}, t *testing.T) {
	if a == b {
		t.Error("Expected", a, " != ", b)
	}
}

func errorIfNotEqual(a, b interface{}, t *testing.T) {
	if a != b {
		t.Error("Expected", a, " == ", b)
	}
}

func TestSetPerson(t *testing.T) {
	client := testClient()
	id, username, email := "42", "bork", "bork@foobar.com"

	client.SetPerson(id, username, email)
	client.ErrorWithLevel(rollbar.ERR, errors.New("Person Bork"))

	if transport, ok := client.Transport.(*TestTransport); ok {
		body := transport.Body
		if body["data"] == nil {
			t.Error("body should have data")
		}
		data := body["data"].(map[string]interface{})
		if data["person"] == nil {
			t.Error("data should have person")
		}
		person := data["person"].(map[string]string)
		errorIfNotEqual(id, person["id"], t)
		errorIfNotEqual(username, person["username"], t)
		errorIfNotEqual(email, person["email"], t)

		configuredOptions := configuredOptionsFromData(data)
		configuredPerson := configuredOptions["person"].(map[string]string)

		errorIfNotEqual(id, configuredPerson["Id"], t)
		errorIfNotEqual(username, configuredPerson["Username"], t)
		errorIfNotEqual(email, configuredPerson["Email"], t)
	} else {
		t.Fail()
	}
}

func TestClearPerson(t *testing.T) {
	client := testClient()
	id, username, email := "42", "bork", "bork@foobar.com"

	client.SetPerson(id, username, email)
	client.ClearPerson()
	client.ErrorWithLevel(rollbar.ERR, errors.New("Person Bork"))

	if transport, ok := client.Transport.(*TestTransport); ok {
		body := transport.Body
		if body["data"] == nil {
			t.Error("body should have data")
		}
		data := body["data"].(map[string]interface{})
		if data["person"] != nil {
			t.Error("data should not have a person")
		}
	} else {
		t.Fail()
	}
}

func TestTransform(t *testing.T) {
	client := testClient()
	client.SetTransform(func(data map[string]interface{}) {
		data["some_custom_field"] = "hello_world"
	})

	client.ErrorWithLevel(rollbar.ERR, errors.New("Bork"))

	if transport, ok := client.Transport.(*TestTransport); ok {
		body := transport.Body
		if body["data"] == nil {
			t.Error("body should have data")
		}
		data := body["data"].(map[string]interface{})
		if data["some_custom_field"] != "hello_world" {
			t.Error("data should have field set by transform")
		}
		configuredOptions := configuredOptionsFromData(data)
		if !strings.Contains(configuredOptions["transform"].(string), "TestTransform.func1") {
			t.Error("data should have transform in diagnostic object")
		}
	} else {
		t.Fail()
	}
}

func TestSetUnwrapper(t *testing.T) {
	client := testClient()
	client.SetUnwrapper(rollbar.DefaultUnwrapper)

	client.ErrorWithLevel(rollbar.ERR, errors.New("Bork"))

	if transport, ok := client.Transport.(*TestTransport); ok {
		body := transport.Body
		if body["data"] == nil {
			t.Error("body should have data")
		}
		data := body["data"].(map[string]interface{})
		configuredOptions := configuredOptionsFromData(data)
		if !strings.Contains(configuredOptions["unwrapper"].(string), "func1") {
			t.Error("data should have unwrapper in diagnostic object")
		}
	} else {
		t.Fail()
	}
}

func TestSetStackTracer(t *testing.T) {
	client := testClient()
	client.SetStackTracer(rollbar.DefaultStackTracer)

	client.ErrorWithLevel(rollbar.ERR, errors.New("Bork"))

	if transport, ok := client.Transport.(*TestTransport); ok {
		body := transport.Body
		if body["data"] == nil {
			t.Error("body should have data")
		}
		data := body["data"].(map[string]interface{})
		configuredOptions := configuredOptionsFromData(data)
		if !strings.Contains(configuredOptions["stackTracer"].(string), "func2") {
			t.Error("data should have stackTracer in diagnostic object")
		}
	} else {
		t.Fail()
	}
}

func TestEnabled(t *testing.T) {
	client := testClient()
	client.SetEnabled(false)

	client.ErrorWithLevel(rollbar.ERR, errors.New("Bork"))

	if transport, ok := client.Transport.(*TestTransport); ok {
		body := transport.Body
		if body != nil {
			t.Error("Transport should not be called when enabled is false")
		}
	} else {
		t.Fail()
	}

	client.SetEnabled(true)
	client.ErrorWithLevel(rollbar.ERR, errors.New("Bork"))

	if transport, ok := client.Transport.(*TestTransport); ok {
		body := transport.Body
		if body == nil {
			t.Error("Transport should be called when enabled is true")
		}
	} else {
		t.Fail()
	}
}

func configuredOptionsFromData(data map[string]interface{}) map[string]interface{} {
	notifier := data["notifier"].(map[string]interface{})
	diagnostic := notifier["diagnostic"].(map[string]interface{})
	configuredOptions := diagnostic["configuredOptions"].(map[string]interface{})
	return configuredOptions
}

func errorFromData(data map[string]interface{}) map[string]interface{} {
	body := data["body"].(map[string]interface{})
	traceChain := body["trace_chain"].([]map[string]interface{})
	return traceChain[0]["exception"].(map[string]interface{})
}<|MERGE_RESOLUTION|>--- conflicted
+++ resolved
@@ -8,11 +8,6 @@
 	"reflect"
 	"regexp"
 	"strings"
-<<<<<<< HEAD
-	"testing"
-=======
-	"fmt"
->>>>>>> ec83956c
 )
 
 type TestTransport struct {
