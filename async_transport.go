--- conflicted
+++ resolved
@@ -1,12 +1,9 @@
 package rollbar
 
 import (
-<<<<<<< HEAD
 	"context"
-=======
 	"fmt"
 	"runtime"
->>>>>>> 204202a4
 	"sync"
 	"time"
 )
